# reposcore-js
A CLI for scoring student participation in an open-source class repo, implemented in JavaScript (Node.js).

## Install dependencies
```bash
npm install
```

## Usage


아래는 `node index.js -h` 또는 `node index.js --help` 실행 결과를 붙여넣은 것이므로
명령줄 관련 코드가 변경되면 아래 내용도 그에 맞게 수정해야 함.
```
<<<<<<< HEAD
<!-- useage_start -->
```
👉 [Usage details are available here.](./ReadmeHelp.md)
=======
Usage: index [options]

Options:
  -a, --api-key <token> Github Access Token (optional)
  -t, --text            Save table as text file
  -r, --repo <path...>  Repository path (e.g., user/repo)
  -o, --output <dir>    Output directory (default: "results")
  -f, --format <type>   Output format (table, chart, both) (default: "both")
  -h, --help            display help for command
```

## 토큰 실행 방법

1. 최초 실행 (API KEY 포함)
- 처음 실행 시에는 아래와 같이 토큰을 함께 입력해야 합니다.
```bash
node index.js -r oss2025hnu/reposcore-js -a ghp_ABC123ABC123
```
위 명령어 실행 시 .env 파일이 자동 생성되며, 입력한 토큰이 로컬 환경에 저장됩니다.

2. 이후 실행 (API KEY 생략 가능)
- .env 파일이 생성된 이후에는 토큰 없이도 실행이 가능합니다.
```bash
node index.js -r oss2025hnu/reposcore-js
>>>>>>> 063a5118
```
<!-- usage_end -->

## Score Formula
아래는 PR 개수와 이슈 개수의 비율에 따라 점수로 인정가능한 최대 개수를 구하고 각 배점에 따라 최종 점수를 산출하는 공식이다.

- $P_{fb}$ : 기능 또는 버그 관련 Merged PR 개수 (**3점**) ($P_{fb} = P_f + P_b$)  
- $P_d$ : 문서 관련 Merged PR 개수 (**2점**)  
- $I_{fb}$ : 기능 또는 버그 관련 Open 또는 해결된 이슈 개수 (**2점**) ($I_{fb} = I_f + I_b$)  
- $I_d$ : 문서 관련 Open 또는 해결된 이슈 개수 (**1점**)

$P_{\text{valid}} = P_{fb} + \min(P_d, 3 \times \max(P_{fb},1)) ~~\quad$ 점수 인정 가능 PR 개수\
$I_{\text{valid}} = \min(I_{fb} + I_d, 4 \times P_{\text{valid}}) \quad$ 점수 인정 가능 이슈 개수

PR의 점수를 최대로 하기 위해 기능/버그 PR을 먼저 계산한 후 문서 PR을 계산합니다.

$P_{fb}^* = \min(P_{fb}, P_{\text{valid}}) \quad$ 기능/버그 PR 최대 포함\
$P_d^* = P_{\text{valid}} - P_{fb}^* ~~\quad$ 남은 개수에서 문서 PR 포함

이슈의 점수를 최대로 하기 위해 기능/버그 이슈를 먼저 계산한 후 문서 이슈를 계산합니다.

$I_{fb}^* = \min(I_{fb}, I_{\text{valid}}) \quad$ 기능/버그 이슈 최대 포함\
$I_d^* = I_{\text{valid}} - I_{fb}^* ~~\quad$ 남은 개수에서 문서 이슈 포함

최종 점수 계산 공식:\
$S = 3P_{fb}^* + 2P_d^* + 2I_{fb}^* + 1I_d^*$


## token 생성하는법
<a href="./token_guide/README.md">링크</a>

## 프로젝트 가이드라인
<a href="./project_guidelines.md">링크</a><|MERGE_RESOLUTION|>--- conflicted
+++ resolved
@@ -11,23 +11,13 @@
 
 아래는 `node index.js -h` 또는 `node index.js --help` 실행 결과를 붙여넣은 것이므로
 명령줄 관련 코드가 변경되면 아래 내용도 그에 맞게 수정해야 함.
-```
-<<<<<<< HEAD
-<!-- useage_start -->
-```
+
+## --Help관련 Readme파일
 👉 [Usage details are available here.](./ReadmeHelp.md)
-=======
-Usage: index [options]
-
-Options:
-  -a, --api-key <token> Github Access Token (optional)
-  -t, --text            Save table as text file
-  -r, --repo <path...>  Repository path (e.g., user/repo)
-  -o, --output <dir>    Output directory (default: "results")
-  -f, --format <type>   Output format (table, chart, both) (default: "both")
-  -h, --help            display help for command
 ```
 
+
+```
 ## 토큰 실행 방법
 
 1. 최초 실행 (API KEY 포함)
@@ -41,9 +31,8 @@
 - .env 파일이 생성된 이후에는 토큰 없이도 실행이 가능합니다.
 ```bash
 node index.js -r oss2025hnu/reposcore-js
->>>>>>> 063a5118
 ```
-<!-- usage_end -->
+
 
 ## Score Formula
 아래는 PR 개수와 이슈 개수의 비율에 따라 점수로 인정가능한 최대 개수를 구하고 각 배점에 따라 최종 점수를 산출하는 공식이다.
