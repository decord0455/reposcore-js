#!/usr/bin/env node
require('dotenv').config();

const { program } = require('commander');
const RepoAnalyzer = require('./lib/analyzer');
const generateCsv = require('./lib/generateCsv');

const fs = require('fs');
const path = require('path');
const ENV_PATH = path.join(__dirname, '.env');

program
    .option('-a, --api-key <token>', 'Github Access Token (optional)')
    .option('-t, --text', 'Save table as text file')
    .option('-r, --repo <path...>', 'Repository path (e.g., user/repo)')
    .option('-o, --output <dir>', 'Output directory', 'results')
    .option('-f, --format <type>', 'Output format (table, chart, both)', 'both');

program.parse(process.argv);
const options = program.opts();

(async () => {
    try {

        if (!options.repo) {
            console.error('Error :  -r (--repo) 옵션을 필수로 사용하여야 합니다. 예) node index.js -r oss2025hnu/reposcore-js');
            program.help();
            process.exit(1);
        }


        // API 토큰이 입력되었으면 .env에 저장 (이미 있지 않은 경우)
        if (options.apiKey) {
            const tokenLine = `GITHUB_TOKEN=${options.apiKey}`;
            let shouldWrite = true;

            if (fs.existsSync(ENV_PATH)) {
                const envContent = fs.readFileSync(ENV_PATH, 'utf-8');
                if (envContent.includes('GITHUB_TOKEN=')) {
                    shouldWrite = false;
                    console.log('.env 파일에 이미 토큰이 등록되어 있습니다.');
                }
            }

            if (shouldWrite) {
                fs.appendFileSync(ENV_PATH, `${tokenLine}\n`);
                console.log('.env 파일에 토큰이 저장되었습니다.');
            }
        }

        // Initialize analyzer with repo path
        const token = options.apiKey || process.env.GITHUB_TOKEN;
        const analyzer = new RepoAnalyzer(options.repo, token);


        await analyzer.validateToken();

        // Collect data
        console.log('Collecting data...');
        await analyzer.collectPRsAndIssues();

        // Calculate scores
        const scores = analyzer.calculateScores();

        // Calculate AverageScore
        await analyzer.calculateAverageScore(scores);

        // Generate outputs based on format
        if (options.format === 'table' || options.format === 'both') {
            analyzer.generateTable(scores, options.text);
        }
        if (options.format === 'chart' || options.format === 'both') {
            await analyzer.generateChart(scores, options.output);
        }
<<<<<<< HEAD
=======
        if (options.format === 'csv') {
            generateCsv(scores, options.output);
            console.log(`CSV 파일이 ${options.output}에 저장되었습니다.`);
        }

>>>>>>> 78971718
    } catch (error) {
        console.error(`Error: ${error.message}`);
        process.exit(1);
    }
})();<|MERGE_RESOLUTION|>--- conflicted
+++ resolved
@@ -72,14 +72,11 @@
         if (options.format === 'chart' || options.format === 'both') {
             await analyzer.generateChart(scores, options.output);
         }
-<<<<<<< HEAD
-=======
         if (options.format === 'csv') {
             generateCsv(scores, options.output);
             console.log(`CSV 파일이 ${options.output}에 저장되었습니다.`);
         }
 
->>>>>>> 78971718
     } catch (error) {
         console.error(`Error: ${error.message}`);
         process.exit(1);
