#!/usr/bin/env node
require('dotenv').config();

const { program } = require('commander');
const RepoAnalyzer = require('./lib/analyzer');

const fs = require('fs');
const path = require('path');
const ENV_PATH = path.join(__dirname, '.env');

program
    .option('-a, --api-key <token>', 'Github Access Token (optional)')
    .option('-t, --text', 'Save table as text file')
    .option('-r, --repo <path...>', 'Repository path (e.g., user/repo)')
    .option('-o, --output <dir>', 'Output directory', 'results')
    .option('-f, --format <type>', 'Output format (table, chart, both)', 'both');
    .option('-c, --use-cache', 'Use previously cached GitHub data');

program.parse(process.argv);
const options = program.opts();

<<<<<<< HEAD
const CACHE_PATH = path.join(__dirname, 'cache.json');

function loadCache() {
    if (fs.existsSync(CACHE_PATH)) {
      return JSON.parse(fs.readFileSync(CACHE_PATH, 'utf-8'));
    }
    return null;
  }
  
  function saveCache(participantsMap) {
    const obj = {};
    participantsMap.forEach((repoMap, repoName) => {
      obj[repoName] = Object.fromEntries(
        Array.from(repoMap.entries()).map(([user, data]) => [user, data])
      );
    });
    fs.writeFileSync(CACHE_PATH, JSON.stringify(obj, null, 2));
  }
=======
const validFormats = ['table', 'chart', 'both'];
if (!validFormats.includes(options.format)) {
  console.error(`Error : Invalid format: "${options.format}"\nValid formats are: ${validFormats.join(', ')}`);
  process.exit(1);
}
>>>>>>> 063a5118

(async () => {
    try {

        if (!options.repo) {
            console.error('Error :  -r (--repo) 옵션을 필수로 사용하여야 합니다. 예) node index.js -r oss2025hnu/reposcore-js');
            program.help();
        }

        // API 토큰이 입력되었으면 .env에 저장 (이미 있지 않은 경우)
        if (options.apiKey) {
            const tokenLine = `GITHUB_TOKEN=${options.apiKey}`;

            // 토큰 유효성 검증
            const { Octokit } = require('@octokit/rest');
            const testOctokit = new Octokit({ auth: options.apiKey });

            try {
                await testOctokit.rest.users.getAuthenticated();
                console.log('입력된 토큰이 유효합니다.');

                if (fs.existsSync(ENV_PATH)) {
                    const envContent = fs.readFileSync(ENV_PATH, 'utf-8');
                    const lines = envContent.split('\n');
                    let tokenUpdated = false;
                    let hasTokenKey = false;

                    const newLines = lines.map(line => {
                        if (line.startsWith('GITHUB_TOKEN=')) {
                            hasTokenKey = true;
                            const existingToken = line.split('=')[1];
                            if (existingToken !== options.apiKey) {
                                tokenUpdated = true;
                                return tokenLine;
                            } else {
                                console.log('.env 파일에 이미 동일한 토큰이 등록되어 있습니다.');
                                return line;
                            }
                        }
                        return line;
                    });

                    if (hasTokenKey && tokenUpdated) {
                        fs.writeFileSync(ENV_PATH, newLines.join('\n'));
                        console.log('.env 파일의 토큰이 업데이트되었습니다.');
                    }

                    if (!hasTokenKey) {
                        fs.appendFileSync(ENV_PATH, `${tokenLine}\n`);
                        console.log('.env 파일에 토큰이 저장되었습니다.');
                    }

                } else {
                    // .env 파일이 아예 없는 경우
                    fs.writeFileSync(ENV_PATH, `${tokenLine}\n`);
                    console.log('.env 파일이 생성되고 토큰이 저장되었습니다.');
                }

            } catch (error) {
                throw new Error('입력된 토큰이 유효하지 않아 프로그램을 종료합니다, 유효한 토큰인지 확인해주세요.');
            }
        }

        // Initialize analyzer with repo path
        const token = options.apiKey || process.env.GITHUB_TOKEN;
        const analyzer = new RepoAnalyzer(options.repo, token);

        await analyzer.validateToken();
        

        if (options.useCache) {
            const cached = loadCache();
            if (cached) {
                console.log("캐시 데이터를 불러왔습니다.");
                analyzer.participants = new Map(
                    Object.entries(cached).map(
                        ([repoName, repoMap]) =>
                            [repoName, new Map(Object.entries(repoMap))]
                    )
                );
            } else {
                console.log("캐시 파일이 없어 데이터를 새로 수집합니다.");
                console.log("Collecting data...");
                await analyzer.collectPRsAndIssues();
                saveCache(analyzer.participants);
            }
        } else {
            console.log("캐시를 사용하지 않습니다. 데이터를 새로 수집합니다.");
            console.log("Collecting data...");
            await analyzer.collectPRsAndIssues();
            saveCache(analyzer.participants);
        }

        // Calculate scores
        const scores = analyzer.calculateScores();

        // Calculate AverageScore
        await analyzer.calculateAverageScore(scores);

        // Generate outputs based on format
        if (options.format === 'table' || options.format === 'both') {
            analyzer.generateTable(scores, options.text);
            analyzer.generateCsv(scores, options.output);
        }
        if (options.format === 'chart' || options.format === 'both') {
            await analyzer.generateChart(scores, options.output);
        }

    } catch (error) {
        console.error(`Error: ${error.message}`);
        process.exit(1);
    }
})();<|MERGE_RESOLUTION|>--- conflicted
+++ resolved
@@ -19,7 +19,7 @@
 program.parse(process.argv);
 const options = program.opts();
 
-<<<<<<< HEAD
+
 const CACHE_PATH = path.join(__dirname, 'cache.json');
 
 function loadCache() {
@@ -38,13 +38,12 @@
     });
     fs.writeFileSync(CACHE_PATH, JSON.stringify(obj, null, 2));
   }
-=======
 const validFormats = ['table', 'chart', 'both'];
 if (!validFormats.includes(options.format)) {
   console.error(`Error : Invalid format: "${options.format}"\nValid formats are: ${validFormats.join(', ')}`);
   process.exit(1);
 }
->>>>>>> 063a5118
+
 
 (async () => {
     try {
