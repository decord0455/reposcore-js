--- conflicted
+++ resolved
@@ -2,20 +2,16 @@
 require('dotenv').config();
 
 const { program } = require('commander');
+const RepoAnalyzer = require('./lib/analyzer');
+
 const fs = require('fs');
 const path = require('path');
-const RepoAnalyzer = require('./lib/analyzer');
-
 const ENV_PATH = path.join(__dirname, '.env');
 
 program
     .option('-a, --api-key <token>', 'Github Access Token (optional)')
-<<<<<<< HEAD
+    .option('-t, --text', 'Save table as text file')
     .option('-r, --repo <path...>', 'Repository path (e.g., user/repo)')
-=======
-    .option('-t, --text', 'Save table as text file')
-    .option('-r, --repo <path>', 'Repository path (e.g., user/repo)')
->>>>>>> 6d24151e
     .option('-o, --output <dir>', 'Output directory', 'results')
     .option('-f, --format <type>', 'Output format (table, chart, both)', 'both');
 
@@ -30,6 +26,7 @@
             program.help();
             process.exit(1);
         }
+
 
         // API 토큰이 입력되었으면 .env에 저장 (이미 있지 않은 경우)
         if (options.apiKey) {
@@ -54,6 +51,7 @@
         const token = options.apiKey || process.env.GITHUB_TOKEN;
         const analyzer = new RepoAnalyzer(options.repo, token);
 
+
         await analyzer.validateToken();
 
         // Collect data
@@ -73,7 +71,6 @@
         if (options.format === 'chart' || options.format === 'both') {
             await analyzer.generateChart(scores, options.output);
         }
-
     } catch (error) {
         console.error(`Error: ${error.message}`);
         process.exit(1);
