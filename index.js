#!/usr/bin/env node
require('dotenv').config();

const { program } = require('commander');
const RepoAnalyzer = require('./lib/analyzer');

const fs = require('fs');
const path = require('path');
const ENV_PATH = path.join(__dirname, '.env');

program
    .option('-a, --api-key <token>', 'Github Access Token (optional)')
    .option('-t, --text', 'Save table as text file')
    .option('-r, --repo <path...>', 'Repository path (e.g., user/repo)')
    .option('-o, --output <dir>', 'Output directory', 'results')
    .option('-f, --format <type>', 'Output format (table, chart, both)', 'both')
<<<<<<< HEAD
=======
    .option('-c, --use-cache', 'Use previously cached GitHub data');
>>>>>>> 8eb60416

program.parse(process.argv);
const options = program.opts();


const CACHE_PATH = path.join(__dirname, 'cache.json');

function loadCache() {
    if (fs.existsSync(CACHE_PATH)) {
      return JSON.parse(fs.readFileSync(CACHE_PATH, 'utf-8'));
    }
    return null;
  }
  
  function saveCache(participantsMap) {
    const obj = {};
    participantsMap.forEach((repoMap, repoName) => {
      obj[repoName] = Object.fromEntries(
        Array.from(repoMap.entries()).map(([user, data]) => [user, data])
      );
    });
    fs.writeFileSync(CACHE_PATH, JSON.stringify(obj, null, 2));
  }
const validFormats = ['table', 'chart', 'both'];
if (!validFormats.includes(options.format)) {
  console.error(`Error : Invalid format: "${options.format}"\nValid formats are: ${validFormats.join(', ')}`);
  process.exit(1);
}


(async () => {
    try {

        if (!options.repo) {
            console.error('Error :  -r (--repo) 옵션을 필수로 사용하여야 합니다. 예) node index.js -r oss2025hnu/reposcore-js');
            program.help();
        }

        // API 토큰이 입력되었으면 .env에 저장 (이미 있지 않은 경우)
        if (options.apiKey) {
            const tokenLine = `GITHUB_TOKEN=${options.apiKey}`;

            // 토큰 유효성 검증
            const { Octokit } = require('@octokit/rest');
            const testOctokit = new Octokit({ auth: options.apiKey });

            try {
                await testOctokit.rest.users.getAuthenticated();
                console.log('입력된 토큰이 유효합니다.');

                if (fs.existsSync(ENV_PATH)) {
                    const envContent = fs.readFileSync(ENV_PATH, 'utf-8');
                    const lines = envContent.split('\n');
                    let tokenUpdated = false;
                    let hasTokenKey = false;

                    const newLines = lines.map(line => {
                        if (line.startsWith('GITHUB_TOKEN=')) {
                            hasTokenKey = true;
                            const existingToken = line.split('=')[1];
                            if (existingToken !== options.apiKey) {
                                tokenUpdated = true;
                                return tokenLine;
                            } else {
                                console.log('.env 파일에 이미 동일한 토큰이 등록되어 있습니다.');
                                return line;
                            }
                        }
                        return line;
                    });

                    if (hasTokenKey && tokenUpdated) {
                        fs.writeFileSync(ENV_PATH, newLines.join('\n'));
                        console.log('.env 파일의 토큰이 업데이트되었습니다.');
                    }

                    if (!hasTokenKey) {
                        fs.appendFileSync(ENV_PATH, `${tokenLine}\n`);
                        console.log('.env 파일에 토큰이 저장되었습니다.');
                    }

                } else {
                    // .env 파일이 아예 없는 경우
                    fs.writeFileSync(ENV_PATH, `${tokenLine}\n`);
                    console.log('.env 파일이 생성되고 토큰이 저장되었습니다.');
                }

            } catch (error) {
                throw new Error('입력된 토큰이 유효하지 않아 프로그램을 종료합니다, 유효한 토큰인지 확인해주세요.');
            }
        }

        // Initialize analyzer with repo path
        const token = options.apiKey || process.env.GITHUB_TOKEN;
        const analyzer = new RepoAnalyzer(options.repo, token);

        await analyzer.validateToken();
        

        if (options.useCache) {
            const cached = loadCache();
            if (cached) {
                console.log("캐시 데이터를 불러왔습니다.");
                analyzer.participants = new Map(
                    Object.entries(cached).map(
                        ([repoName, repoMap]) =>
                            [repoName, new Map(Object.entries(repoMap))]
                    )
                );
            } else {
                console.log("캐시 파일이 없어 데이터를 새로 수집합니다.");
                console.log("Collecting data...");
                await analyzer.collectPRsAndIssues();
                saveCache(analyzer.participants);
            }
        } else {
            console.log("캐시를 사용하지 않습니다. 데이터를 새로 수집합니다.");
            console.log("Collecting data...");
            await analyzer.collectPRsAndIssues();
            saveCache(analyzer.participants);
        }

        // Calculate scores
        const scores = analyzer.calculateScores();

        // Calculate AverageScore
        analyzer.calculateAverageScore(scores);

        // Generate outputs based on format
        if (options.format === 'table' || options.format === 'both') {
            analyzer.generateTable(scores, options.text);
            analyzer.generateCsv(scores, options.output);
        }
        if (options.format === 'chart' || options.format === 'both') {
            await analyzer.generateChart(scores, options.output);
        }

    } catch (error) {
        console.error(`Error: ${error.message}`);
        process.exit(1);
    }
})();<|MERGE_RESOLUTION|>--- conflicted
+++ resolved
@@ -14,10 +14,7 @@
     .option('-r, --repo <path...>', 'Repository path (e.g., user/repo)')
     .option('-o, --output <dir>', 'Output directory', 'results')
     .option('-f, --format <type>', 'Output format (table, chart, both)', 'both')
-<<<<<<< HEAD
-=======
     .option('-c, --use-cache', 'Use previously cached GitHub data');
->>>>>>> 8eb60416
 
 program.parse(process.argv);
 const options = program.opts();
