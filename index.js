#!/usr/bin/env node

import fs from 'fs/promises';
import path from 'path';
import {fileURLToPath} from 'url';

import dotenv from 'dotenv';
import {program, Option} from 'commander';

import RepoAnalyzer from './lib/analyzer.js';
import {jsonToMap, mapToJson, log, loadCache, saveCache, updateEnvToken, setTextColor} from './lib/Util.js';

import getRateLimit from './lib/checkLimit.js';
import ThemeManager from './lib/ThemeManager.js';

dotenv.config();

program
    .addOption(
        new Option('-a, --api-key <token>', 'Github Access Token (optional)')
    )
    /*.addOption(
        new Option('-r, --repo <path...>', 'Repository path (e.g., user/repo)')
    )*/
    .addOption(
        new Option('-o, --output <dir>', 'Output directory')
            .default('results')
    )
    .addOption(new Option('-f, --format <type>', 'Output format ')
        .choices(['text', 'table', 'chart', 'all'])
        .default('all')
    )
    .addOption(
        new Option('-c, --use-cache', 'Use previously cached GitHub data')
    )
    .addOption(
        new Option('-u, --user-name', 'Display user\'s real name')
    )
    .addOption(
        new Option('--check-limit', 'Check GitHub API rate limit')
    )
    .option('-t, --theme <theme>', 'Set theme for analysis (default/dark)')
    .option('--create-theme <theme>', '새 테마 생성 (JSON 형식)')
    .option('--change-theme <theme>', '사용할 테마 선택 (default, dark, 또는 커스텀 테마)')
    .option('--create-theme <json>', 'Create custom theme')
    .arguments('<path..>','Repository path (e.g., user/repo)');

program.parse(process.argv);
const options = program.opts();

if (options.checkLimit) {
    const apiKey = options.apiKey || process.env.GITHUB_TOKEN;
    if (!apiKey) {
        console.error('GITHUB_TOKEN이 필요합니다. --api-key 옵션 또는 .env에 설정하세요.');
        process.exit(1);
    }

    await getRateLimit(apiKey); // checkLimit 기능 실행
    process.exit(0); // 분석 로직 타지 않고 종료
}


const validFormats = ['text', 'table', 'chart', 'all']; // 수정: both -> all, text 추가
if (!validFormats.includes(options.format)) {
    console.error(`에러: 유효하지 않은 형식입니다: "${options.format}"\n사용 가능한 형식: ${validFormats.join(', ')}`);
    process.exit(1);
}

// 기존 실행 로직을 함수로 분리
async function main() {
    try {
        if (!program.args) {
            console.error('Error :  -r (--repo) 옵션을 필수로 사용하여야 합니다. 예) node index.js -r oss2025hnu/reposcore-js');
            program.help();
        }

        // 테마 매니저 초기화
        const themeManager = new ThemeManager();
        
        // 테마 관련 작업을 위한 비동기 대기
        await themeManager.loadThemes();
        
        // 테마 생성 옵션 처리
        if (options.createTheme) {
            try {
                const themeData = JSON.parse(options.createTheme);
                if (!themeData.name || !themeData.theme) {
                    console.error('테마 데이터 형식이 잘못되었습니다. {"name": "테마명", "theme": {...}} 형식이 필요합니다.', 'WARN');
                    process.exit(1);
                }
                themeManager.addTheme(themeData.name, themeData.theme);
                log(`'${themeData.name}' 테마가 성공적으로 생성되었습니다. 누락된 속성은 기본 테마에서 상속됩니다.`, 'INFO');
            } catch (error) {
                console.error('테마 생성 중 오류가 발생했습니다:', error.message);
                process.exit(1);
            }
        }

        // 테마 변경 옵션 처리
        if (options.changeTheme) {
            const success = themeManager.setTheme(options.changeTheme);
            if (!success) {
                console.error(`유효하지 않은 테마: ${options.changeTheme}`);
                console.log(`사용 가능한 테마: ${themeManager.getAvailableThemes().join(', ')}`, 'INFO');
                process.exit(1);
            }
        }
        
        // 현재 테마 로깅
        log(`현재 테마: '${themeManager.currentTheme}'`, 'INFO');

        // Initialize analyzer with repo path
        const token = options.apiKey || process.env.GITHUB_TOKEN;
        const analyzer = new RepoAnalyzer(program.args, token);
        analyzer.themeManager = themeManager; // 테마 매니저 설정

        // 기본 테마의 텍스트 색상 설정
        const currentTheme = themeManager.getCurrentTheme();
        if (currentTheme && currentTheme.colors) {
            setTextColor(currentTheme.colors.text);
        } else {
            log('경고: 기본 테마를 불러올 수 없습니다. 기본 텍스트 색상을 사용합니다.', 'WARN');
        }

        // API 토큰이 입력되었으면 .env에 저장 (이미 있지 않은 경우)
        if (options.apiKey) {
            try {
                await analyzer.validateToken();
                log('입력된 토큰이 유효합니다.', 'INFO');
                await updateEnvToken(options.apiKey);
            } catch (error) {
                throw new Error('입력된 토큰이 유효하지 않아 프로그램을 종료합니다.\n\n다음 사항을 확인해주세요:\n1. 토큰이 만료되지 않았는지 확인\n2. GitHub 설정에서 토큰의 권한이 올바르게 설정되어 있는지 확인\n3. 토큰 문자열이 정확하게 복사되었는지 확인\n\n문제가 지속되면 GitHub에서 새로운 토큰을 발급받아 사용해주세요.');
            }
        }

<<<<<<< HEAD
        if (options.useCache) {
            const cached = await loadCache();
            if (cached) {
                log("캐시 데이터를 불러왔습니다.", 'INFO');
                analyzer.participants = cached; // 캐시 데이터를 그대로 할당
            } else {
                log("캐시 파일이 없어 데이터를 새로 수집합니다.", 'INFO');
                log("Collecting data...");
                await analyzer.collectPRsAndIssues();
                await saveCache(analyzer.participants);
            }
        } else {
            log("캐시를 사용하지 않습니다. 데이터를 새로 수집합니다.", 'INFO');
=======
        const shouldUseCache = options.useCache;
        const cached = shouldUseCache ? await loadCache() : null;
        
        if (cached) {
            log("캐시 데이터를 불러왔습니다.");
            analyzer.participants = cached;
        } else {
            log(shouldUseCache ? "캐시 파일이 없어 데이터를 새로 수집합니다." : "캐시를 사용하지 않습니다. 데이터를 새로 수집합니다.");
>>>>>>> f89a0394
            log("Collecting data...");
            await analyzer.collectPRsAndIssues();
            await saveCache(analyzer.participants);
        }

        // Calculate scores
        const scores = analyzer.calculateScores();

        // -u 옵션 선택시 실행
        let realNameScore;
        if (options.userName) {
            log('Checking user_info.json for --user-name option...');
            try {
                await fs.access('user_info.json', fs.constants.R_OK);
                log('user_info.json found');
            } catch {
                log('user_info.json will be created during user info update');
            }
            await analyzer.updateUserInfo(scores);
            realNameScore = await analyzer.transformUserIdToName(scores);
        }

        // Calculate AverageScore
        analyzer.calculateAverageScore(scores);

        // 디렉토리 생성
        await fs.mkdir(options.output, {recursive: true});

        // Generate outputs based on format
        if (['all', 'text'].includes(options.format)) {
            await analyzer.generateTable(realNameScore || scores || [], options.output);
        }
        if (['all', 'table'].includes(options.format)) {
            await analyzer.generateCsv(realNameScore || scores || [], options.output);
        }
        if (['all', 'chart'].includes(options.format)) {
            await analyzer.generateChart(realNameScore || scores || [], options.output);
        }
    } catch (error) {
        console.error(`\n⚠️ 오류가 발생했습니다 ⚠️\n\n${error.message}\n\n문제가 지속되면 GitHub 이슈를 생성하거나 관리자에게 문의해주세요.\n`);
        process.exit(1);
    }
}

// 실행 여부 확인 및 모듈 내보내기 추가
if (fileURLToPath(import.meta.url) === process.argv[1]) {
    main(); // 실행 로직 호출
}

// 테스트를 위한 모듈 내보내기
export {
    jsonToMap,
    mapToJson,
    loadCache,
    saveCache,
    updateEnvToken,
};<|MERGE_RESOLUTION|>--- conflicted
+++ resolved
@@ -133,31 +133,16 @@
             }
         }
 
-<<<<<<< HEAD
-        if (options.useCache) {
-            const cached = await loadCache();
-            if (cached) {
-                log("캐시 데이터를 불러왔습니다.", 'INFO');
-                analyzer.participants = cached; // 캐시 데이터를 그대로 할당
-            } else {
-                log("캐시 파일이 없어 데이터를 새로 수집합니다.", 'INFO');
-                log("Collecting data...");
-                await analyzer.collectPRsAndIssues();
-                await saveCache(analyzer.participants);
-            }
-        } else {
-            log("캐시를 사용하지 않습니다. 데이터를 새로 수집합니다.", 'INFO');
-=======
+
         const shouldUseCache = options.useCache;
         const cached = shouldUseCache ? await loadCache() : null;
         
         if (cached) {
-            log("캐시 데이터를 불러왔습니다.");
+            log("캐시 데이터를 불러왔습니다.", 'INFO');
             analyzer.participants = cached;
         } else {
-            log(shouldUseCache ? "캐시 파일이 없어 데이터를 새로 수집합니다." : "캐시를 사용하지 않습니다. 데이터를 새로 수집합니다.");
->>>>>>> f89a0394
-            log("Collecting data...");
+            log(shouldUseCache ? "캐시 파일이 없어 데이터를 새로 수집합니다." : "캐시를 사용하지 않습니다. 데이터를 새로 수집합니다.", 'INFO');
+            log("Collecting data...",);
             await analyzer.collectPRsAndIssues();
             await saveCache(analyzer.participants);
         }
