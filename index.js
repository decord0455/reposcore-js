--- conflicted
+++ resolved
@@ -58,12 +58,9 @@
         // Calculate scores
         const scores = analyzer.calculateScores();
 
-<<<<<<< HEAD
-=======
         // Calculate AverageScore
         await analyzer.calculateAverageScore(scores);
 
->>>>>>> 88a5ddf2
         // Generate outputs based on format
         if (options.format === 'table' || options.format === 'both') {
             analyzer.generateTable(scores);
