--- conflicted
+++ resolved
@@ -136,17 +136,10 @@
             program.help();
         }
 
-        // API 토큰이 입력되었으면 .env에 저장 (이미 있지 않은 경우)
-<<<<<<< HEAD
-   
 
         // Initialize analyzer with repo path
         const token = options.apiKey || process.env.GITHUB_TOKEN;
         const analyzer = new RepoAnalyzer(options.repo, token);
-=======
-        if (options.apiKey) {
-            const testOctokit = new Octokit({ auth: options.apiKey });
->>>>>>> bbd794d4
 
         // API 토큰이 입력되었으면 .env에 저장 (이미 있지 않은 경우)
         if (options.apiKey) {
