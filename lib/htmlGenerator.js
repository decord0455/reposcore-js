import fs from 'fs';
import path from 'path';

/**
 * ASCII 테이블 텍스트를 HTML 테이블로 변환합니다.
 * @param {string} rawText 원본 ASCII 테이블 텍스트
 * @returns {string} HTML 테이블 문자열
 */
function parseTableText(rawText) {
    const lines = rawText
        .split('\n')
        .filter(line => !/^[\s│├┤┬┴┼┌┐└┘─]+$/.test(line)); // 선 제거

    if (lines.length < 3) return '<p>No table content found.</p>';

    const titleLine = lines[0].trim();
    const generatedLine = lines[1].trim();
    
    const tableDataLines = lines.slice(2);
    tableDataLines.splice(1, 1);

<<<<<<< HEAD
    const tableRows = tableDataLines.map(line => {
=======
    // 총점 배열 생성
    const totalScores = tableDataLines
      .map(line => {
        const cols = line.trim().split('│').map(col => col.trim()).filter(col => col.length > 0);
        const score = parseFloat(cols[7]); // '총점' 열
        return isNaN(score) ? null : score;
      })
  .filter(score => score !== null);
    
    // 평균, 최저점, 최고점 계산
    const averageScore = totalScores.length > 0
      ? (totalScores.reduce((sum, val) => sum + val, 0) / totalScores.length).toFixed(2)
      : 'N/A';
    const minScore = totalScores.length > 0 ? Math.min(...totalScores) : 'N/A';
    const maxScore = totalScores.length > 0 ? Math.max(...totalScores) : 'N/A';

    // 점수만 반복되는 라인을 제거
    const filteredTableLines = tableDataLines.filter(line => {
    // '점수'만 포함된 열인지 확인 (공백, 선 등 고려)
    const cols = line.split('│').map(col => col.trim()).filter(col => col.length > 0);
    return !(cols.length > 0 && cols.every(col => col === '점수'));
});

    const tableRows = filteredTableLines.map(line => {
>>>>>>> bc4da483
        const cols = line.trim().split('│')
            .map(col => col.trim())
            .filter(col => col.length > 0);
        return `<tr>${cols.map(col => `<td>${col}</td>`).join('')}</tr>`;
    });

    // 열 개수 계산 (표시용 colspan)
    const colCount = tableRows[0]?.match(/<td>/g)?.length || 10;

    return `
    <table border="1" style="border-collapse: collapse; margin: auto; text-align: center;">
      <tr><td colspan="${colCount}">평균 점수: ${averageScore}</td></tr>
      <tr><td colspan="${colCount}">최저 점수: ${minScore}</td></tr>
      <tr><td colspan="${colCount}">최고 점수: ${maxScore}</td></tr>
      <tr><td colspan="${colCount}" style="font-weight: bold;">${titleLine}</td></tr>
      <tr><td colspan="${colCount}">${generatedLine}</td></tr>
      ${tableRows.join('\n')}
    </table>
    `;
}

/**
 * HTML 콘텐츠를 비동기로 생성합니다.
 * @param {string[]} repositories 원래의 인자 배열 (커맨드라인 전체 인자 포함)
 * @param {string} resultsDir 결과 디렉토리 경로
 * @returns {Promise<string>} HTML 문자열
 */
export async function generateHTML(repositories, resultsDir) {
    const validRepos = repositories.filter(repo => /^[^/\s]+\/[^/\s]+$/.test(repo));
    // 저장소가 2개 이상일 경우에만 total 포함
    const tabs = repositories.length > 1
      ? ['total', ...validRepos]
      : validRepos;

    const tabContents = await Promise.all(tabs.map(async (tab) => {
        const repoName = tab === 'total' ? 'total' : tab.split('/')[1];
        const pngPath =  path.join(repoName, `${repoName}_chart.png`);
        const txtPath = path.join(resultsDir, repoName, `${repoName}.txt`);
        const dataCsvPath = path.join(repoName, `${repoName}_data.csv`);
        const dataTxtPath = path.join(repoName, `${repoName}.txt`);

        let txtContent;
        try {
            await fs.promises.access(txtPath, fs.constants.R_OK);
            txtContent = await fs.promises.readFile(txtPath, 'utf-8');
        } catch (error) {
            txtContent = 'No text report available.';
        }
        
        const tableHtml = parseTableText(txtContent);
        
        return `
    <div id="${tab}" class="tabcontent">
      <div style="display: flex; justify-content: space-between; align-items: center;">
          <h1 style="margin: 0;">${repoName}</h1>
          <div>
            <a class="download-button" href="${dataCsvPath}" download="${repoName}_data.csv">Download Data CSV</a>
            <a class="download-button" href="${dataTxtPath}" download="${repoName}.txt">Download Data TXT</a>
          </div>
      </div>
      <div style="display: flex; gap: 20px; align-items: flex-start; margin-top: 20px;">
         <div>
            <img src="${pngPath}" alt="${repoName} Chart" width="800">
         </div>
         <div>
            ${tableHtml}
         </div>
      </div>
    </div>
        `;
    }));

    let html = `
<!DOCTYPE html>
<html lang="ko">
<head>
  <meta charset="UTF-8">
  <title>RepoScore Results</title>
  <style>
    body { font-family: sans-serif; }
    .tab { overflow: hidden; border: 1px solid #ccc; background-color: #f1f1f1; }
    .tab button { background-color: inherit; float: left; border: none; outline: none; cursor: pointer; padding: 14px 16px; transition: 0.3s; }
    .tab button:hover { background-color: #ddd; }
    .tabcontent { display: none; padding: 6px 12px; border: 1px solid #ccc; border-top: none; }
    table { 
      font-family: monospace; 
      text-align: left; 
      overflow-x: auto;
      margin: auto;
      border-collapse: collapse;
    }
    table, td, th { border: 1px solid black; padding: 4px; }
    .download-button {
      background-color: #4CAF50; /* 초록색 배경 */
      color: white;
      padding: 10px 20px;
      text-align: center;
      text-decoration: none;
      display: inline-block;
      font-size: 14px;
      margin: 4px 2px;
      cursor: pointer;
      border-radius: 4px;
      border: none;
    }
  </style>
</head>
<body>
  <h1>RepoScore Results</h1>
  <div class="tab">
    ${tabs.map(tab => `<button class="tablinks" onclick="openTab(event, '${tab}')">${tab}</button>`).join('')}
  </div>
  ${tabContents.join('')}
  <script>
    function openTab(evt, tabName) {
      var tabcontent = document.getElementsByClassName("tabcontent");
      for (var i = 0; i < tabcontent.length; i++) {
        tabcontent[i].style.display = "none";
      }
      var tablinks = document.getElementsByClassName("tablinks");
      for (var i = 0; i < tablinks.length; i++) {
        tablinks[i].className = tablinks[i].className.replace(" active", "");
      }
      document.getElementById(tabName).style.display = "block";
      evt.currentTarget.className += " active";
    }
    document.getElementsByClassName("tablinks")[0].click();
  </script>
</body>
</html>
`;
    return html;
}<|MERGE_RESOLUTION|>--- conflicted
+++ resolved
@@ -19,9 +19,6 @@
     const tableDataLines = lines.slice(2);
     tableDataLines.splice(1, 1);
 
-<<<<<<< HEAD
-    const tableRows = tableDataLines.map(line => {
-=======
     // 총점 배열 생성
     const totalScores = tableDataLines
       .map(line => {
@@ -38,15 +35,8 @@
     const minScore = totalScores.length > 0 ? Math.min(...totalScores) : 'N/A';
     const maxScore = totalScores.length > 0 ? Math.max(...totalScores) : 'N/A';
 
-    // 점수만 반복되는 라인을 제거
-    const filteredTableLines = tableDataLines.filter(line => {
-    // '점수'만 포함된 열인지 확인 (공백, 선 등 고려)
-    const cols = line.split('│').map(col => col.trim()).filter(col => col.length > 0);
-    return !(cols.length > 0 && cols.every(col => col === '점수'));
-});
 
-    const tableRows = filteredTableLines.map(line => {
->>>>>>> bc4da483
+    const tableRows = tableDataLines.map(line => {
         const cols = line.trim().split('│')
             .map(col => col.trim())
             .filter(col => col.length > 0);
