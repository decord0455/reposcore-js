--- conflicted
+++ resolved
@@ -98,7 +98,6 @@
      * @returns {Object} 차트 설정
      */
     _createConfiguration(processedData, participantCount) {
-<<<<<<< HEAD
         const now = new Date();
         const dateStr = now.toLocaleString('en-US', { timeZone: 'Asia/Seoul' });
         const scores = processedData.data;
@@ -112,24 +111,15 @@
         
         // 점수에 따른 X축 눈금 간격 조정
         const stepSize = Math.max(10, Math.ceil(maxScore / 20));
-=======
-    const now = new Date();
-    const dateStr = now.toLocaleString('en-US', { timeZone: 'Asia/Seoul' });
-    const maxScore = Math.max(...processedData.data);
->>>>>>> ac062488
-
-    // 동적 X축 최대값 및 눈금 간격 계산
-    const xAxisMax = maxScore + Math.max(50, maxScore * 0.2);
-    const stepSize = Math.max(10, Math.ceil(maxScore / 20));
-
-    // 데이터 비율 분할
-    const issueData = processedData.originalScores.map(score => {
-        const total = score[6];
-        const issue = score[4];
-        return total > 0 ? Math.round((issue / total) * total) : 0;
-    });
-
-    const prData = processedData.originalScores.map((score, idx) => processedData.data[idx] - issueData[idx]);
+
+        // 데이터 비율 분할
+        const issueData = processedData.originalScores.map(score => {
+            const total = score[6];
+            const issue = score[4];
+            return total > 0 ? Math.round((issue / total) * total) : 0;
+        });
+
+        const prData = processedData.originalScores.map((score, idx) => processedData.data[idx] - issueData[idx]);
 
     return {
         type: 'bar',
@@ -166,7 +156,9 @@
             plugins: {
                 title: {
                     display: true,
-                    text: [`Contribution Score by Participant`, `Generated at ${dateStr}`],
+                    text: [`Contribution Score by Participant`, `Generated at ${dateStr}`,
+                        `Average: ${avgScore} / Min: ${minScore} / Max: ${maxScore}`
+                    ],
                     color: this.theme.chart.textColor,
                     font: this.config.fonts.title,
                     padding: {
@@ -174,24 +166,10 @@
                         bottom: 10
                     }
                 },
-<<<<<<< HEAD
-                plugins: {
-                    title: {
-                        display: true,
-                        text: [`Contribution Score by Participant`, `Generated at ${dateStr}`,
-                            `Average: ${avgScore} / Min: ${minScore} / Max: ${maxScore}`
-                        ],
-                        color: this.theme.chart.textColor,
-                        font: this.config.fonts.title,
-                        padding: {
-                            top: 30,
-                            bottom: 10
-=======
                 subtitle: {
                     display: true,
-                    text: [
-                        `Total number of student : ${participantCount}`,
-                        `F: featRatio / D: docRatio / T: typoRatio / I: Issue ratio`
+                    text: [`Total number of student : ${participantCount}`,
+                        `F: featRatio / D: docRatio/ T: typoRatio/ I: Issue ratio`
                     ],
                     align: 'end',
                     color: this.theme.chart.textColor,
@@ -230,7 +208,6 @@
 
                         if (maxScore > 200) {
                             return `${totalScore} | F${featRatio}%/D${docRatio}%/T${typoRatio}%/I${issueRatio}%`;
->>>>>>> ac062488
                         }
 
                         return `${totalScore} | F ${featRatio}% / D ${docRatio}% / T ${typoRatio}% / I ${issueRatio}%`;
