--- conflicted
+++ resolved
@@ -1,7 +1,7 @@
 const { Octokit } = require('@octokit/rest');
 const Table = require('cli-table3');
+const { ChartJSNodeCanvas } = require('chartjs-node-canvas');
 const fs = require('fs');
-const { ChartJSNodeCanvas } = require('chartjs-node-canvas');
 const path = require('path');
 
 class RepoAnalyzer {
@@ -136,6 +136,21 @@
         }
     }
 
+    calculateAverageScore(allRepoScores) {
+        allRepoScores.forEach((repoScores, repoName) => {
+            const values = repoScores.map(item => item[1]);
+            if (values.length === 0) {
+                console.log('참가자가 없어 평균을 계산할 수 없습니다.\n');
+            }
+
+            const total = values.reduce((sum, val) => sum + val, 0);
+            const average = total / values.length;
+        
+            console.log(`${repoName} Average Score: ${average.toFixed(2)}\n`);
+            return average;
+        });
+    }
+
     calculateScores() {
         const allRepoScores = new Map();
         this.participants.forEach((repoActivities, repoName) => {
@@ -174,24 +189,15 @@
                 console.log('참가자가 없어 평균을 계산할 수 없습니다.\n');
             }
 
-<<<<<<< HEAD
             const total = values.reduce((sum, val) => sum + val, 0);
             const average = total / values.length;
         
             console.log(`${repoName} Average Score: ${average.toFixed(2)}\n`);
             return average;
-=======
-    generateTable(scores, text) {
-
-        const table = new Table({
-            head: ['참가자', '점수'],
-            colWidths: [20, 10],
-            style: {head : ['yellow']}
->>>>>>> 6d24151e
-        });
-    }
-
-    generateTable(allRepoScores) {
+        });
+    }
+
+    generateTable(allRepoScores, text) {
         allRepoScores.forEach((repoScores, repoName) => {
             const table = new Table({
                 head: ['참가자', '점수'],
@@ -199,29 +205,21 @@
                 style: {head : ['yellow']}
             });
 
-<<<<<<< HEAD
+            if(text){ // txt 파일 생성 옵션 (-t) 활성화 시 
+                const textOutput = repoScores
+                .map(([name, score]) => `${name} : ${score}`)
+                .join('\n');
+    
+                fs.writeFileSync('score_table.txt', textOutput, 'utf-8');
+                console.log('점수 집계 텍스트 파일이 생성되었습니다.');
+            }
+
             repoScores.forEach(([name, score]) => {
                 table.push([name, score]);
             });
 
             console.log(`${repoName}점수 집계가 완료되었습니다.`);
             console.log(table.toString());
-=======
-
-        const sorted = Object.entries(scores).sort((a,b) => b[1] - a[1]); // 내림차순 정렬
-
-        if(text){ // txt 파일 생성 옵션 (-t) 활성화 시 
-            const textOutput = sorted
-            .map(([name, score]) => `${name} : ${score}`)
-            .join('\n');
-
-            fs.writeFileSync('score_table.txt', textOutput, 'utf-8');
-            console.log('점수 집계 텍스트 파일이 생성되었습니다.');
-        }
-
-        sorted.forEach(([name, score]) => {
-            table.push([name, score]);
->>>>>>> 6d24151e
         });
     }
 
@@ -262,6 +260,13 @@
                 }
             };
 
+            // 디렉터리 생성
+            const dirPath = outputDir; // 생성할 디렉터리 경로
+            if (!fs.existsSync(dirPath)) { // 디렉터리 존재 여부 확인
+                fs.mkdirSync(dirPath); // 디렉터리 생성
+            } 
+
+
             const buffer = await chartJSNodeCanvas.renderToBuffer(configuration);
             const filePath = path.join(outputDir, `${repoName}_chart.png`);
             fs.writeFileSync(filePath, buffer);
