const { Octokit } = require('@octokit/rest');
const Table = require('cli-table3');
const { ChartJSNodeCanvas } = require('chartjs-node-canvas');
const fs = require('fs');
const path = require('path');

class RepoAnalyzer {
    constructor(repoPath, token) {
        this.repoPaths = repoPath;
        this.token = token; // 자신의 github token
        this.participants = new Map();
        this.octokit = token ? new Octokit({auth: token}) : new Octokit(); // 토큰이 등록되었을 경우 인증, 안되었을 경우는 비인증 상태로 진행
    }

    async validateToken(){ // API 토큰 인증
        if(!this.token){
            console.log('등록된 토큰이 없어 비인증 상태로 진행합니다.');
            return;
        }
        console.log('토큰 인증을 진행합니다...')
        try{
            await this.octokit.rest.users.getAuthenticated();
            console.log('토큰이 정상적으로 등록되었습니다.');
        }catch(error){
            if(error.status == 401){
                throw new Error('Github 토큰 인증에 실패하여 프로그램을 종료합니다, 유효한 토큰인지 확인해주세요.');
            }else{
                throw new Error(`Github 토큰 인증 중 오류가 발생했습니다. ${error.message}`);

            }
        }
    }
        

    async collectPRsAndIssues() {
        console.log('Collecting PRs and issues...');

        if (this.repoPaths.length >= 2)
            this.participants.set('total', new Map()); 

        let totalMap = this.participants.get('total', {});

        for (const repoPath of this.repoPaths){
            const [owner, repo] = repoPath.split('/') // 사용자, 저장소 이름 추출
            
            // 확인용 카운터, 추후 제거.
            let bugFeatPRcnt = 0, docPRcnt = 0;
            let bugFeatissueCnt = 0, docissueCnt = 0;

            this.participants.set(repo, new Map());
            let repoMap = this.participants.get(repo);
            let page = 1
            try{
                while(true){
                    const {data : response} = await this.octokit.rest.issues.listForRepo({ // 이슈(일반 이슈 + PR) 데이터를 요청.
                        owner, 
                        repo, 
                        state: 'all',
                        per_page: 100,
                        page
                    });
                    
                    
                    response.forEach(issue => {
                        if (!repoMap.has(issue.user.login)){ // 존재하지 않는 사용자라면 초기화.
                            repoMap.set(issue.user.login, {
                                pullRequests : {bugAndFeat : 0, doc : 0}, 
                                issues : {bugAndFeat : 0, doc : 0}, 
                                comments : 0
                            });
                        }
                        
                        if (this.repoPaths.length >= 2 && !totalMap.has(issue.user.login)){ // 존재하지 않는 사용자라면 초기화.
                            totalMap.set(issue.user.login, {
                                pullRequests : {bugAndFeat : 0, doc : 0}, 
                                issues : {bugAndFeat : 0, doc : 0}, 
                                comments : 0
                            });
                        }
                        

        
                        if (issue.pull_request !== undefined){  // PR인 경우.
                            if (issue.pull_request.merged_at !== null) {  // PR이 병합되었는지 확인.
                                // 라벨에 따른 분류, 라벨은 문서, 기능, 버그 세 종류만 존재하며 한 이슈/PR에 하나의 라벨만 붙는다고 가정. 라벨이 없다면 개수를 추가하지 않음.
                                if (issue.labels.length != 0 && issue.labels[0].name == 'documentation'){  
                                    repoMap.get(issue.user.login).pullRequests.doc += 1;
                                    if (this.repoPaths.length >= 2) totalMap.get(issue.user.login).pullRequests.doc += 1
                                    docPRcnt++;
                                }
                                else if (issue.labels.length != 0){
                                    repoMap.get(issue.user.login).pullRequests.bugAndFeat += 1
                                    if (this.repoPaths.length >= 2) totalMap.get(issue.user.login).pullRequests.bugAndFeat += 1
                                    bugFeatPRcnt++;
                                }
                            }
                        }
                        else { // 이슈인 경우.
                            if ( // 반려된 이슈들을 제외시킴.
                                issue.state_reason == 'completed' ||  // 정상적으로 닫힌 이슈.
                                issue.state_reason == null ||         // 아직 열려있는 이슈는 null로 표시됨.
                                issue.state_reason == 'reopened'      // 닫혔던 이슈가 다시 열린 경우.
                            ){
                                if (issue.labels.length != 0 && issue.labels[0].name == 'documentation'){
                                    repoMap.get(issue.user.login).issues.doc += 1
                                    if (this.repoPaths.length >= 2) totalMap.get(issue.user.login).issues.doc += 1
                                    docissueCnt++;
                                }
                                else if (issue.labels.length != 0){
                                    repoMap.get(issue.user.login).issues.bugAndFeat += 1
                                    if (this.repoPaths.length >= 2) totalMap.get(issue.user.login).issues.bugAndFeat += 1
                                    bugFeatissueCnt++;
                                }
                            } 
                        }
                    });
        
                    if (response.length < 100){ // 마지막 페이지라면 루프를 탈출.
                        break;
                    }
                    page++; // 다음 페이지로 넘어감.
                }
            }catch(error){
                if (error.status == 404){
                    throw new Error("레포지토리 주소가 잘못되었습니다.");
                } else{
                    throw new Error("레포지토리 정보를 불러오는 중 오류가 발생했습니다.");
                }
            }
                    // 확인용 console.log, 추후 제거.
                    console.log(`\n***${repo}***\n`)
                    console.log(`bug and Feat PRs : ${bugFeatPRcnt}`)
                    console.log(`doc PRs : ${docPRcnt}`)
                    console.log(`bug and Feat issues : ${bugFeatissueCnt}`)
                    console.log(`doc issues : ${docissueCnt}\n`)
        }
    }

    calculateAverageScore(allRepoScores) {
        allRepoScores.forEach((repoScores, repoName) => {
            const values = repoScores.map(item => item[1]);
            if (values.length === 0) {
                console.log('참가자가 없어 평균을 계산할 수 없습니다.\n');
            }

            const total = values.reduce((sum, val) => sum + val, 0);
            const average = total / values.length;
        
            console.log(`${repoName} Average Score: ${average.toFixed(2)}\n`);
            return average;
        });
    }

    calculateScores() {
        const allRepoScores = new Map();
        this.participants.forEach((repoActivities, repoName) => {
            allRepoScores.set(repoName, []);
            for (const [participant, activities] of repoActivities.entries()) {
                const p_fb = activities.pullRequests.bugAndFeat || 0;
                const p_d = activities.pullRequests.doc || 0;
        
                const i_fb = activities.issues.bugAndFeat || 0;
                const i_d = activities.issues.doc || 0;
        
                const p_valid = p_fb + Math.min(p_d, 3 * p_fb);
                const i_valid = Math.min(i_fb + i_d, 4 * p_valid);
        
                const p_fb_at = Math.min(p_fb, p_valid);
                const p_d_at = p_valid - p_fb_at;
        
                const i_fb_at = Math.min(i_fb, i_valid);
                const i_d_at = i_valid - i_fb_at;
        
                const S = 3 * p_fb_at + 2 * p_d_at + 2 * i_fb_at + 1 * i_d_at;
                allRepoScores.get(repoName).push([participant, S]);
            }
        });

        allRepoScores.forEach((repoScores, repoName) =>{
            allRepoScores.set(repoName, repoScores.sort((a, b) => b[1] - a[1]));
        });
        return allRepoScores;
    }

    calculateAverageScore(allRepoScores) {
        allRepoScores.forEach((repoScores, repoName) => {
            const values = repoScores.map(item => item[1]);
            if (values.length === 0) {
                console.log('참가자가 없어 평균을 계산할 수 없습니다.\n');
            }

            const total = values.reduce((sum, val) => sum + val, 0);
            const average = total / values.length;
        
            console.log(`${repoName} Average Score: ${average.toFixed(2)}\n`);
            return average;
        });
    }

    generateTable(allRepoScores, text) {
        allRepoScores.forEach((repoScores, repoName) => {
            const table = new Table({
                head: ['참가자', '점수'],
                colWidths: [20, 10],
                style: { head: ['yellow'] }
            });
    
            if (text) { // -t 옵션이 활성화된 경우
                const textOutput = repoScores
                    .map(([name, score]) => `${name} : ${score}`)
                    .join('\n');
    
                // results 디렉토리 경로 설정
                const resultsDir = path.join(__dirname, '..', 'results');
                if (!fs.existsSync(resultsDir)) {
                    fs.mkdirSync(resultsDir);
                }
    
                const filePath = path.join(resultsDir, 'score_table.txt');
                fs.writeFileSync(filePath, textOutput, 'utf-8');
                console.log(`점수 집계 텍스트 파일이 생성되었습니다: ${filePath}`);
            }
<<<<<<< HEAD
        };

        // output 폴더가 생성되어 있는지 확인
        // 없을 경우 폴더를 생성합니다.
        if(!fs.existsSync(outputDir)){
            fs.mkdirSync(outputDir, {recursive: true});
            console.log(`차트 저장 폴더가 생성되었습니다. ${outputDir}`);
        }
=======
>>>>>>> 2b0769e3
    
            repoScores.forEach(([name, score]) => {
                table.push([name, score]);
            });
    
            console.log(`${repoName} 점수 집계가 완료되었습니다.`);
            console.log(table.toString());
        });
    }

    async generateChart(allRepoScores, outputDir = '.') {
        for (const [repoName, repoScores] of allRepoScores){
            const width = 800; // px
            const height = 600; // px
            const chartJSNodeCanvas = new ChartJSNodeCanvas({ width, height });
            const labels = repoScores.map(([name]) => name);
            const data = repoScores.map(([_, score]) => score);
            const configuration = {
                type: 'bar',
                data: {
                    labels: labels,
                    datasets: [{
                        label: '점수',
                        data: data,
                    }]
                },
                options: {
                    responsive: false,
                    indexAxis: 'y',
                    plugins: {
                        title: {
                            display: true,
                            text: '참가자 기여도 점수'
                        }
                    },
                    scales: {
                        x: {
                            ticks: {
                                autoSkip: false, // 레이블 건너뛰지 않음
                            }
                        },
                        y: {
                            beginAtZero: true
                        }
                    }
                }
            };

            // 디렉터리 생성
            const dirPath = outputDir; // 생성할 디렉터리 경로
            if (!fs.existsSync(dirPath)) { // 디렉터리 존재 여부 확인
                fs.mkdirSync(dirPath); // 디렉터리 생성
            } 


            const buffer = await chartJSNodeCanvas.renderToBuffer(configuration);
            const filePath = path.join(outputDir, `${repoName}_chart.png`);
            fs.writeFileSync(filePath, buffer);
            console.log(`차트 이미지가 저장되었습니다: ${filePath}`);
        }
    }
}

module.exports = RepoAnalyzer;<|MERGE_RESOLUTION|>--- conflicted
+++ resolved
@@ -220,17 +220,6 @@
                 fs.writeFileSync(filePath, textOutput, 'utf-8');
                 console.log(`점수 집계 텍스트 파일이 생성되었습니다: ${filePath}`);
             }
-<<<<<<< HEAD
-        };
-
-        // output 폴더가 생성되어 있는지 확인
-        // 없을 경우 폴더를 생성합니다.
-        if(!fs.existsSync(outputDir)){
-            fs.mkdirSync(outputDir, {recursive: true});
-            console.log(`차트 저장 폴더가 생성되었습니다. ${outputDir}`);
-        }
-=======
->>>>>>> 2b0769e3
     
             repoScores.forEach(([name, score]) => {
                 table.push([name, score]);
@@ -279,11 +268,14 @@
                 }
             };
 
-            // 디렉터리 생성
-            const dirPath = outputDir; // 생성할 디렉터리 경로
-            if (!fs.existsSync(dirPath)) { // 디렉터리 존재 여부 확인
-                fs.mkdirSync(dirPath); // 디렉터리 생성
-            } 
+          
+            
+            // output 폴더가 생성되어 있는지 확인
+            // 없을 경우 폴더를 생성합니다.
+            if(!fs.existsSync(outputDir)){
+                fs.mkdirSync(outputDir, {recursive: true});
+                console.log(`차트 저장 폴더가 생성되었습니다. ${outputDir}`);
+            }
 
 
             const buffer = await chartJSNodeCanvas.renderToBuffer(configuration);
