const { Octokit } = require('@octokit/rest');
const Table = require('cli-table3');
const { ChartJSNodeCanvas } = require('chartjs-node-canvas');
const ChartDataLabels = require('chartjs-plugin-datalabels');
const fs = require('fs');
const path = require('path');

const colorRanges = [
    [0, 0, 0],          // 0~9: 검은색
    [60, 60, 60],       // 10~19: 어두운 회색
    [120, 120, 120],    // 20~29: 중간 회색
    [180, 180, 180],    // 30~39: 밝은 회색
    [144, 238, 144],    // 40~49: 연두색
    [100, 200, 100],    // 50~59: 진한 연두
    [30, 144, 255],     // 60~69: 청색
    [65, 105, 225],     // 70~79: 진한 청색
    [138, 43, 226],     // 80~89: 보라색
    [186, 85, 211],     // 90~99: 연보라색
    [255, 0, 0],        // 100: 빨간색
];

<<<<<<< HEAD
=======
const SCORE = {
    prFeature: 3,
    prDoc: 2,
    issueFeature: 2,
    issueDoc: 1
};


>>>>>>> 8cafe3fc

class RepoAnalyzer {
    constructor(repoPath, token) {
        this.repoPaths = repoPath;
        this.token = token; // 자신의 github token
        this.participants = new Map();
        this.octokit = token ? new Octokit({auth: token}) : new Octokit(); // 토큰이 등록되었을 경우 인증, 안되었을 경우는 비인증 상태로 진행
    }

    async validateToken(){ // API 토큰 인증
        if(!this.token){
            console.log('등록된 토큰이 없어 비인증 상태로 진행합니다.');
            return;
        }
        console.log('토큰 인증을 진행합니다...')
        try{
            await this.octokit.rest.users.getAuthenticated();
            console.log('토큰이 인증에 성공했습니다.');
        }catch(error){
            if(error.status == 401){
                throw new Error('Github 토큰 인증에 실패하여 프로그램을 종료합니다, 유효한 토큰인지 확인해주세요.');
            }else{
                throw new Error(`Github 토큰 인증 중 오류가 발생했습니다. ${error.message}`);

            }
        }
    }
        

    async collectPRsAndIssues() {
        console.log('Collecting PRs and issues...');

        if (this.repoPaths.length >= 2)
            this.participants.set('total', new Map()); 

        let totalMap = this.participants.get('total', {});

        for (const repoPath of this.repoPaths){
            const [owner, repo] = repoPath.split('/') // 사용자, 저장소 이름 추출
            
            // PR, 이슈 통계 확인용 카운터
            let bugFeatPRcnt = 0, docPRcnt = 0;
            let bugFeatissueCnt = 0, docissueCnt = 0;

            this.participants.set(repo, new Map());
            let repoMap = this.participants.get(repo);
            let page = 1
            try{
                while(true){
                    const {data : response} = await this.octokit.rest.issues.listForRepo({ // 이슈(일반 이슈 + PR) 데이터를 요청.
                        owner, 
                        repo, 
                        state: 'all',
                        per_page: 100,
                        page
                    });
                    
                    
                    response.forEach(issue => {
                        if (!repoMap.has(issue.user.login)){ // 존재하지 않는 사용자라면 초기화.
                            repoMap.set(issue.user.login, {
                                pullRequests : {bugAndFeat : 0, doc : 0}, 
                                issues : {bugAndFeat : 0, doc : 0}
                            });
                        }
                        
                        if (this.repoPaths.length >= 2 && !totalMap.has(issue.user.login)){ // 존재하지 않는 사용자라면 초기화.
                            totalMap.set(issue.user.login, {
                                pullRequests : {bugAndFeat : 0, doc : 0}, 
                                issues : {bugAndFeat : 0, doc : 0}
                            });
                        }
                        

        
                        if (issue.pull_request !== undefined){  // PR인 경우.
                            if (issue.pull_request.merged_at !== null) {  // PR이 병합되었는지 확인.
                                // 라벨에 따른 분류, 라벨은 문서, 기능, 버그 세 종류만 존재하며 한 이슈/PR에 하나의 라벨만 붙는다고 가정. 라벨이 없다면 개수를 추가하지 않음.
                                if (issue.labels.length != 0 && issue.labels[0].name == 'documentation'){  
                                    repoMap.get(issue.user.login).pullRequests.doc += 1;
                                    if (this.repoPaths.length >= 2) totalMap.get(issue.user.login).pullRequests.doc += 1
                                    docPRcnt++;
                                }
                                else if (issue.labels.length != 0){
                                    repoMap.get(issue.user.login).pullRequests.bugAndFeat += 1
                                    if (this.repoPaths.length >= 2) totalMap.get(issue.user.login).pullRequests.bugAndFeat += 1
                                    bugFeatPRcnt++;
                                }
                            }
                        }
                        else { // 이슈인 경우.
                            if ( // 반려된 이슈들을 제외시킴.
                                issue.state_reason == 'completed' ||  // 정상적으로 닫힌 이슈.
                                issue.state_reason == null ||         // 아직 열려있는 이슈는 null로 표시됨.
                                issue.state_reason == 'reopened'      // 닫혔던 이슈가 다시 열린 경우.
                            ){
                                if (issue.labels.length != 0 && issue.labels[0].name == 'documentation'){
                                    repoMap.get(issue.user.login).issues.doc += 1
                                    if (this.repoPaths.length >= 2) totalMap.get(issue.user.login).issues.doc += 1
                                    docissueCnt++;
                                }
                                else if (issue.labels.length != 0){
                                    repoMap.get(issue.user.login).issues.bugAndFeat += 1
                                    if (this.repoPaths.length >= 2) totalMap.get(issue.user.login).issues.bugAndFeat += 1
                                    bugFeatissueCnt++;
                                }
                            } 
                        }
                    });
        
                    if (response.length < 100){ // 마지막 페이지라면 루프를 탈출.
                        break;
                    }
                    page++; // 다음 페이지로 넘어감.
                }
            }catch(error){
                if (error.status == 404){
                    throw new Error("레포지토리 주소가 잘못되었습니다.");
                } else{
                    throw new Error("레포지토리 정보를 불러오는 중 오류가 발생했습니다.");
                }
            }
                    // PR, 이슈 통계 확인용 console.log
                    console.log(`\n***${repo}***\n`)
                    console.log(`bug and Feat PRs : ${bugFeatPRcnt}`)
                    console.log(`doc PRs : ${docPRcnt}`)
                    console.log(`bug and Feat issues : ${bugFeatissueCnt}`)
                    console.log(`doc issues : ${docissueCnt}\n`)
        }
    }

    calculateAverageScore(allRepoScores) {
        allRepoScores.forEach((repoScores, repoName) => {
            const values = repoScores.map(item => item[1]);
            if (values.length === 0) {
                console.log('참가자가 없어 평균을 계산할 수 없습니다.\n');
            }

            const total = values.reduce((sum, val) => sum + val, 0);
            const average = total / values.length;
        
            console.log(`${repoName} Average Score: ${average.toFixed(2)}\n`);
            return average;
        });
    }

    calculateScores() {
        const allRepoScores = new Map();
    
        this.participants.forEach((repoActivities, repoName) => {
            allRepoScores.set(repoName, []);
    
            for (const [participant, activities] of repoActivities.entries()) {
                const p_fb = activities.pullRequests.bugAndFeat || 0;
                const p_d = activities.pullRequests.doc || 0;
    
                const i_fb = activities.issues.bugAndFeat || 0;
                const i_d = activities.issues.doc || 0;
    
                const total_pr = p_fb + p_d;
                const total_issue = i_fb + i_d;
    
                let S;
    
                // 기능 PR이 없고 문서 PR도 없고 이슈도 없을 때는 0점 처리
                if (total_pr === 0 && total_issue === 0) {
                    S = 0;
                }
                // 비율 계산 조건 충족 시 적용
                else if ((p_fb > 0 || p_d > 0) && (total_pr > 1 || total_issue > 1)) {
                    // 기능 PR이 없지만 문서 PR이 있는 경우, temp 기능 PR 1개로 간주해 계산
                    const temp_p_fb = (p_fb === 0 && p_d > 0) ? 1 : p_fb;
    
                    // 인정 가능한 PR/이슈 개수 계산
                    const p_valid = temp_p_fb + Math.min(p_d, 3 * temp_p_fb);
                    const i_valid = Math.min(i_fb + i_d, 4 * p_valid);
    
                    // 점수 계산은 실제 기여량 기준
                    const p_fb_at = p_fb;
                    const p_d_at = p_valid - p_fb_at;
    
                    const i_fb_at = Math.min(i_fb, i_valid);
                    const i_d_at = i_valid - i_fb_at;
    

                    S = SCORE.prFeature * p_fb_at +
                        SCORE.prDoc * p_d_at +
                        SCORE.issueFeature * i_fb_at +
                        SCORE.issueDoc * i_d_at;
                } else {
                    // 단순 계산 (비율 조건 미충족)
                    S = SCORE.prFeature * p_fb +
                    SCORE.prDoc * p_d +
                    SCORE.issueFeature * i_fb +
                    SCORE.issueDoc * i_d;
                }
    
                allRepoScores.get(repoName).push([participant, S]);
            }
        });
    
        allRepoScores.forEach((repoScores, repoName) => {
            allRepoScores.set(repoName, repoScores.sort((a, b) => b[1] - a[1]));
        });
    
        return allRepoScores;
    }
    
    

    generateTable(allRepoScores, text) {
        allRepoScores.forEach((repoScores, repoName) => {
            const table = new Table({
                head: ['참가자', '점수', '참여율(%)'],
                colWidths: [20, 10, 15],
                style: { head: ['yellow'] }
            });
            
            const totalScore = repoScores.reduce((sum, [_, score]) => sum + score, 0);

            if (text) { // -t 옵션이 활성화된 경우
                const textOutput = repoScores
                    .map(([name, score]) => {
                        const participation = totalScore > 0 ? ((score / totalScore) * 100).toFixed(2) : '0.00';
                        return `${name} : ${score} (${participation}%)`;
                    })
                    .join('\n');
    
                // results 디렉토리 경로 설정
                const resultsDir = path.join(__dirname, '..', 'results');
                if (!fs.existsSync(resultsDir)) {
                    fs.mkdirSync(resultsDir);
                }
    
                const filePath = path.join(resultsDir, `${repoName}.txt`);
                fs.writeFileSync(filePath, textOutput, 'utf-8');
                console.log(`점수 집계 텍스트 파일이 생성되었습니다: ${filePath}`);
            }
    
            repoScores.forEach(([name, score]) => {
                const participation = totalScore > 0 ? ((score / totalScore) * 100).toFixed(2) : '0.00';
                table.push([name, score, `${participation}%`]);
            });
    
            console.log(`${repoName} 점수 집계가 완료되었습니다.`);
            console.log(table.toString());
        });
    }

    async generateChart(allRepoScores, outputDir = '.') {
        for (const [repoName, repoScores] of allRepoScores){
            const width = 800; // px
            const participantCount = repoScores.length;
            const barHeight = 30;
            const height = participantCount * barHeight; // px
            const chartJSNodeCanvas = new ChartJSNodeCanvas({ width, height, plugins:{modern: ['chartjs-plugin-datalabels']} });
            const labels = repoScores.map(([name]) => name);
            const data = repoScores.map(([_, score]) => score);
            const barColors = data.map(score => {
                const clamped = Math.max(0, Math.min(score, 100));
<<<<<<< HEAD
            const index = Math.floor(clamped / 10);
            const [r, g, b] = colorRanges[index];
            return `rgb(${r}, ${g}, ${b})`;
=======
                const index = Math.floor(clamped / 10);
                const [r, g, b] = colorRanges[index];
                return `rgb(${r}, ${g}, ${b})`;
>>>>>>> 8cafe3fc
            })
            const configuration = {
                type: 'bar',
                data: {
                    labels: labels,
                    datasets: [{
                        label: 'Score',
                        data: data,
                        backgroundColor : barColors
                    }],
                },
                options: {
                    responsive: false,
                    indexAxis: 'y',
                    plugins: {
                        title: {
                            display: true,
                            text: 'Contribution Score by Participant'
                        },
                        datalabels : {
                            color : '#ffffff',
                        }
                    },
                    scales: {
                        x: {
                            ticks: {
                                autoSkip: false, // 레이블 건너뛰지 않음
                            }
                        },
                        y: {
                            beginAtZero: true
                        }
                    }
                },
                plugins: [ ChartDataLabels]
            
            };

            
            // output 폴더가 생성되어 있는지 확인
            // 없을 경우 폴더를 생성합니다.
            if(!fs.existsSync(outputDir)){
                fs.mkdirSync(outputDir, {recursive: true});
                console.log(`차트 저장 폴더가 생성되었습니다. ${outputDir}`);
            }


            const buffer = await chartJSNodeCanvas.renderToBuffer(configuration);
            const filePath = path.join(outputDir, `${repoName}_chart.png`);
            fs.writeFileSync(filePath, buffer);
            console.log(`차트 이미지가 저장되었습니다: ${filePath}`);
        }
    }
    
    async generateCsv(allRepoScores, outputDir = '.'){
        allRepoScores.forEach((repoScores, repoName) => {
            let csvContent = `name,score\n`

            repoScores.forEach(participants => { // ['사용자', 점수] 의 값을 csvContent에 저장
                csvContent += `${participants[0]},${participants[1]}\n`
            })

            if(!fs.existsSync(outputDir)){
                fs.mkdirSync(outputDir);
            }

            const filePath = path.join(outputDir, `csv_${repoName}.csv`);
            fs.writeFileSync(filePath, csvContent);
            console.log(`csv_${repoName}.csv 생성.`);
        });
    }
}

module.exports = RepoAnalyzer;<|MERGE_RESOLUTION|>--- conflicted
+++ resolved
@@ -19,8 +19,6 @@
     [255, 0, 0],        // 100: 빨간색
 ];
 
-<<<<<<< HEAD
-=======
 const SCORE = {
     prFeature: 3,
     prDoc: 2,
@@ -29,7 +27,6 @@
 };
 
 
->>>>>>> 8cafe3fc
 
 class RepoAnalyzer {
     constructor(repoPath, token) {
@@ -290,15 +287,9 @@
             const data = repoScores.map(([_, score]) => score);
             const barColors = data.map(score => {
                 const clamped = Math.max(0, Math.min(score, 100));
-<<<<<<< HEAD
             const index = Math.floor(clamped / 10);
             const [r, g, b] = colorRanges[index];
             return `rgb(${r}, ${g}, ${b})`;
-=======
-                const index = Math.floor(clamped / 10);
-                const [r, g, b] = colorRanges[index];
-                return `rgb(${r}, ${g}, ${b})`;
->>>>>>> 8cafe3fc
             })
             const configuration = {
                 type: 'bar',
