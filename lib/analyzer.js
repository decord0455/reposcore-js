const { Octokit } = require('@octokit/rest');
const Table = require('cli-table3');
<<<<<<< HEAD
const fs = require('fs');
=======
const { ChartJSNodeCanvas } = require('chartjs-node-canvas');
const fs = require('fs');
const path = require('path');
>>>>>>> bbec14b9

class RepoAnalyzer {
    constructor(repoPath, token) {
        this.repoPath = repoPath;
        this.token = token; // 자신의 github token
        this.participants = new Map();
        this.octokit = token ? new Octokit({auth: token}) : new Octokit(); // 토큰이 등록되었을 경우 인증, 안되었을 경우는 비인증 상태로 진행
    }

    async validateToken(){ // API 토큰 인증
        if(!this.token){
            console.log('등록된 토큰이 없어 비인증 상태로 진행합니다.');
            return;
        }
        console.log('토큰 인증을 진행합니다...')
        try{
            await this.octokit.rest.users.getAuthenticated();
            console.log('토큰이 정상적으로 등록되었습니다.');
        }catch(error){
            if(error.status == 401){
                throw new Error('Github 토큰 인증에 실패하여 프로그램을 종료합니다, 유효한 토큰인지 확인해주세요.');
            }else{
                throw new Error(`Github 토큰 인증 중 오류가 발생했습니다. ${error.message}`);

            }
        }
    }
        

    async collectPRsAndIssues() {
        console.log('Collecting PRs and issues...');

        const [owner, repo] = this.repoPath.split('/') // 사용자, 저장소 이름 추출
        let page = 1

        // 확인용 카운터, 추후 제거.
        let bugFeatPRcnt = 0, docPRcnt = 0;
        let bugFeatissueCnt = 0, docissueCnt = 0;
        try{
            while(true){
                const {data : response} = await this.octokit.rest.issues.listForRepo({ // 이슈(일반 이슈 + PR) 데이터를 요청.
                    owner, 
                    repo, 
                    state: 'all',
                    per_page: 100,
                    page
                });
    
                response.forEach(issue => {
                    if (!this.participants.has(issue.user.login)){ // 존재하지 않는 사용자라면 초기화.
                        this.participants.set(issue.user.login, {
                            pullRequests : {bugAndFeat : 0, doc : 0}, 
                            issues : {bugAndFeat : 0, doc : 0}, 
                            comments : 0
                        });
                    }
    
                    if (issue.pull_request !== undefined){  // PR인 경우.
                        if (issue.pull_request.merged_at !== null) {  // PR이 병합되었는지 확인.
                            // 라벨에 따른 분류, 라벨은 문서, 기능, 버그 세 종류만 존재하며 한 이슈/PR에 하나의 라벨만 붙는다고 가정. 라벨이 없다면 개수를 추가하지 않음.
                            if (issue.labels.length != 0 && issue.labels[0].name == 'documentation'){  
                                this.participants.get(issue.user.login).pullRequests.doc += 1
                                docPRcnt++;
                            }
                            else if (issue.labels.length != 0){
                                this.participants.get(issue.user.login).pullRequests.bugAndFeat += 1
                                bugFeatPRcnt++;
                            }
                        }
                    }
                    else { // 이슈인 경우.
                        if ( // 반려된 이슈들을 제외시킴.
                            issue.state_reason == 'completed' ||  // 정상적으로 닫힌 이슈.
                            issue.state_reason == null ||         // 아직 열려있는 이슈는 null로 표시됨.
                            issue.state_reason == 'reopened'      // 닫혔던 이슈가 다시 열린 경우.
                        ){
                            if (issue.labels.length != 0 && issue.labels[0].name == 'documentation'){
                                this.participants.get(issue.user.login).issues.doc += 1
                                docissueCnt++;
                            }
                            else if (issue.labels.length != 0){
                                this.participants.get(issue.user.login).issues.bugAndFeat += 1
                                bugFeatissueCnt++;
                            }
                        } 
                    }
                });
    
                if (response.length < 100){ // 마지막 페이지라면 루프를 탈출.
                    break;
                }
                page++; // 다음 페이지로 넘어감.
            }
        }catch(error){
            if (error.status == 404){
                throw new Error("레포지토리 주소가 잘못되었습니다.");
            } else{
                throw new Error("레포지토리 정보를 불러오는 중 오류가 발생했습니다.");
            }
        }
        

        // 확인용 console.log, 추후 제거.
        
        console.log('\n***수집한 정보를 출력합니다.***\n')
        
        console.log('\n***total***\n')
        console.log(`bug and Feat PRs : ${bugFeatPRcnt}`)
        console.log(`doc PRs : ${docPRcnt}`)
        console.log(`bug and Feat issues : ${bugFeatissueCnt}`)
        console.log(`doc issues : ${docissueCnt}\n`)
    }

    calculateScores() {
        const scores = {};
    
        for (const [participant, activities] of this.participants.entries()) {
            const p_fb = activities.pullRequests.bugAndFeat || 0;
            const p_d = activities.pullRequests.doc || 0;
    
            const i_fb = activities.issues.bugAndFeat || 0;
            const i_d = activities.issues.doc || 0;
    
            const p_valid = p_fb + Math.min(p_d, 3 * p_fb);
            const i_valid = Math.min(i_fb + i_d, 4 * p_valid);
    
            const p_fb_at = Math.min(p_fb, p_valid);
            const p_d_at = p_valid - p_fb_at;
    
            const i_fb_at = Math.min(i_fb, i_valid);
            const i_d_at = i_valid - i_fb_at;
    
            const S = 3 * p_fb_at + 2 * p_d_at + 2 * i_fb_at + 1 * i_d_at;
            scores[participant] = S;
        }
    
        return scores;
    }

    generateTable(scores, text) {
        const table = new Table({
            head: ['참가자', '점수'],
            colWidths: [20, 10],
            style: {head : ['yellow']}
        });


        const sorted = Object.entries(scores).sort((a,b) => b[1] - a[1]); // 내림차순 정렬

        if(text){ // txt 파일 생성 옵션 (-t) 활성화 시 
            const textOutput = sorted
            .map(([name, score]) => `${name} : ${score}`)
            .join('\n');

            fs.writeFileSync('score_table.txt', textOutput, 'utf-8');
            console.log('점수 집계 텍스트 파일이 생성되었습니다.');
        }

        sorted.forEach(([name, score]) => {
            table.push([name, score]);
        });
        
        console.log('점수 집계가 완료되었습니다.');
        console.log(table.toString());
    }

    async generateChart(scores, outputDir = '.') {
        const width = 800; // px
        const height = 600; // px
        const chartJSNodeCanvas = new ChartJSNodeCanvas({ width, height });
    
        const sorted = Object.entries(scores).sort((a, b) => b[1] - a[1]);
        const labels = sorted.map(([name]) => name);
        const data = sorted.map(([_, score]) => score);
    
        const configuration = {
            type: 'bar',
            data: {
                labels: labels,
                datasets: [{
                    label: '점수',
                    data: data,
                }]
            },
            options: {
                responsive: false,
                plugins: {
                    title: {
                        display: true,
                        text: '참가자 기여도 점수'
                    }
                },
                scales: {
                    y: {
                        beginAtZero: true
                    }
                }
            }
        };
    
        const buffer = await chartJSNodeCanvas.renderToBuffer(configuration);
        const filePath = path.join(outputDir, 'participation_chart.png');
        fs.writeFileSync(filePath, buffer);
        console.log(`차트 이미지가 저장되었습니다: ${filePath}`);
    }
    
}

module.exports = RepoAnalyzer;<|MERGE_RESOLUTION|>--- conflicted
+++ resolved
@@ -1,12 +1,8 @@
 const { Octokit } = require('@octokit/rest');
 const Table = require('cli-table3');
-<<<<<<< HEAD
 const fs = require('fs');
-=======
 const { ChartJSNodeCanvas } = require('chartjs-node-canvas');
-const fs = require('fs');
 const path = require('path');
->>>>>>> bbec14b9
 
 class RepoAnalyzer {
     constructor(repoPath, token) {
