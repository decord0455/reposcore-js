const { Octokit } = require('@octokit/rest');
const Table = require('cli-table3');
const { ChartJSNodeCanvas } = require('chartjs-node-canvas');
const ChartDataLabels = require('chartjs-plugin-datalabels');
const fs = require('fs');
const path = require('path');
const { log } = require('./Utill');

const colorRanges = [
    [0, 0, 0],          // 0~9: 검은색
    [60, 60, 60],       // 10~19: 어두운 회색
    [120, 120, 120],    // 20~29: 중간 회색
    [180, 180, 180],    // 30~39: 밝은 회색
    [144, 238, 144],    // 40~49: 연두색
    [100, 200, 100],    // 50~59: 진한 연두
    [30, 144, 255],     // 60~69: 청색
    [65, 105, 225],     // 70~79: 진한 청색
    [138, 43, 226],     // 80~89: 보라색
    [186, 85, 211],     // 90~99: 연보라색
    [255, 0, 0],        // 100: 빨간색
];

const SCORE = {
    prFeature: 3,
    prDoc: 2,
    issueFeature: 2,
    issueDoc: 1
};

// 사용자 초기화 함수
function initParticipant(map, login) {
    if (!map.has(login)) {
        map.set(login, {
            pullRequests: { bugAndFeat: 0, doc: 0 },
            issues: { bugAndFeat: 0, doc: 0 }
        });
    }
}

class RepoAnalyzer {
    constructor(repoPath, token) {
        this.repoPaths = repoPath;
        this.token = token; // 자신의 github token
        this.participants = new Map();
        this.octokit = token ? new Octokit({auth: token}) : new Octokit(); // 토큰이 등록되었을 경우 인증, 안되었을 경우는 비인증 상태로 진행
    }

    async validateToken(){ // API 토큰 인증
        if(!this.token){
            log('등록된 토큰이 없어 비인증 상태로 진행합니다.');
            return;
        }
        log('토큰 인증을 진행합니다...')
        try{
            await this.octokit.rest.users.getAuthenticated();
            log('토큰이 인증에 성공했습니다.');
        }catch(error){
            if(error.status == 401){
                throw new Error('Github 토큰 인증에 실패하여 프로그램을 종료합니다, 유효한 토큰인지 확인해주세요.');
            }else{
                throw new Error(`Github 토큰 인증 중 오류가 발생했습니다. ${error.message}`);

            }
        }
    }

    async collectPRsAndIssues() {
        log('Collecting PRs and issues...');

        if (this.repoPaths.length >= 2)
            this.participants.set('total', new Map()); 

        let totalMap = this.participants.get('total', {});

        for (const repoPath of this.repoPaths){
            const [owner, repo] = repoPath.split('/') // 사용자, 저장소 이름 추출
            
            // PR, 이슈 통계 확인용 카운터
            let bugFeatPRcnt = 0, docPRcnt = 0;
            let bugFeatissueCnt = 0, docissueCnt = 0;

            this.participants.set(repo, new Map());
            let repoMap = this.participants.get(repo);
            let page = 1
            try{
                while(true){
                    const {data : response} = await this.octokit.rest.issues.listForRepo({ // 이슈(일반 이슈 + PR) 데이터를 요청.
                        owner, 
                        repo, 
                        state: 'all',
                        per_page: 100,
                        page
                    });
                    
                    
                    response.forEach(issue => {
                        initParticipant(repoMap, issue.user.login); // 사용자 초기화
                        if(this.repoPaths .length >= 2){
                            initParticipant(totalMap, issue.user.login);
                        }
        
                        if (issue.pull_request !== undefined){  // PR인 경우.
                            if (issue.pull_request.merged_at !== null) {  // PR이 병합되었는지 확인.
                                // 라벨에 따른 분류, 라벨은 문서, 기능, 버그 세 종류만 존재하며 한 이슈/PR에 하나의 라벨만 붙는다고 가정. 라벨이 없다면 개수를 추가하지 않음.
                                if (issue.labels.length != 0 && issue.labels[0].name == 'documentation'){  
                                    repoMap.get(issue.user.login).pullRequests.doc += 1;
                                    if (this.repoPaths.length >= 2) totalMap.get(issue.user.login).pullRequests.doc += 1
                                    docPRcnt++;
                                }
                                else if (issue.labels.length != 0){
                                    repoMap.get(issue.user.login).pullRequests.bugAndFeat += 1
                                    if (this.repoPaths.length >= 2) totalMap.get(issue.user.login).pullRequests.bugAndFeat += 1
                                    bugFeatPRcnt++;
                                }
                            }
                        }
                        else { // 이슈인 경우.
                            if ( // 반려된 이슈들을 제외시킴.
                                issue.state_reason == 'completed' ||  // 정상적으로 닫힌 이슈.
                                issue.state_reason == null ||         // 아직 열려있는 이슈는 null로 표시됨.
                                issue.state_reason == 'reopened'      // 닫혔던 이슈가 다시 열린 경우.
                            ){
                                if (issue.labels.length != 0 && issue.labels[0].name == 'documentation'){
                                    repoMap.get(issue.user.login).issues.doc += 1
                                    if (this.repoPaths.length >= 2) totalMap.get(issue.user.login).issues.doc += 1
                                    docissueCnt++;
                                }
                                else if (issue.labels.length != 0){
                                    repoMap.get(issue.user.login).issues.bugAndFeat += 1
                                    if (this.repoPaths.length >= 2) totalMap.get(issue.user.login).issues.bugAndFeat += 1
                                    bugFeatissueCnt++;
                                }
                            } 
                        }
                    });
        
                    if (response.length < 100){ // 마지막 페이지라면 루프를 탈출.
                        break;
                    }
                    page++; // 다음 페이지로 넘어감.
                }
            }catch(error){
                if (error.status == 404){
                    throw new Error("레포지토리 주소가 잘못되었습니다.");
                } else{
                    throw new Error("레포지토리 정보를 불러오는 중 오류가 발생했습니다.");
                }
            }
                // PR, 이슈 통계 확인용 log
                log(`\n***${repo}***\n`)
                log(`bug and Feat PRs : ${bugFeatPRcnt}`)
                log(`doc PRs : ${docPRcnt}`)
                log(`bug and Feat issues : ${bugFeatissueCnt}`)
                log(`doc issues : ${docissueCnt}\n`)
        }
    }

    calculateAverageScore(allRepoScores) {
        allRepoScores.forEach((repoScores, repoName) => {
            const values = repoScores.map(item => item[1]);
            if (values.length === 0) {
                log('참가자가 없어 평균을 계산할 수 없습니다.\n');
            }

            const total = values.reduce((sum, val) => sum + val, 0);
            const average = total / values.length;
        
            log(`${repoName} Average Score: ${average.toFixed(2)}\n`);
            return average;
        });
    }

    calculateScores() {
        const allRepoScores = new Map();
    
        this.participants.forEach((repoActivities, repoName) => {
            const repoScores = [];  
    
            for (const [participant, activities] of repoActivities.entries()) {
                const p_fb = activities.pullRequests.bugAndFeat || 0;
                const p_d = activities.pullRequests.doc || 0;
                const i_fb = activities.issues.bugAndFeat || 0;
                const i_d = activities.issues.doc || 0;
    
                let p_fb_at, p_d_at, i_fb_at, i_d_at;
    
                const total_pr = p_fb + p_d;
                const total_issue = i_fb + i_d;
    
                if (total_pr === 0 && total_issue === 0) {
                    p_fb_at = 0;
                    p_d_at = 0;
                    i_fb_at = 0;
                    i_d_at = 0;
                } else if ((p_fb > 0 || p_d > 0) && (total_pr > 1 || total_issue > 1)) {
                    const temp_p_fb = (p_fb === 0 && p_d > 0) ? 1 : p_fb;
                    const p_valid = temp_p_fb + Math.min(p_d, 3 * temp_p_fb);
                    const i_valid = Math.min(i_fb + i_d, 4 * p_valid);
    
                    p_fb_at = p_fb;
                    p_d_at = p_valid - p_fb_at;
                    i_fb_at = Math.min(i_fb, i_valid);
                    i_d_at = i_valid - i_fb_at;
                } else {
                    p_fb_at = p_fb;
                    p_d_at = p_d;
                    i_fb_at = i_fb;
                    i_d_at = i_d;
                }
    
                const p_fb_score = p_fb_at * 3;
                const p_d_score = p_d_at * 2;
                const i_fb_score = i_fb_at * 2;
                const i_d_score = i_d_at * 1;
    
                const totalScore = p_fb_score + p_d_score + i_fb_score + i_d_score;
    
                repoScores.push([
                    participant,
                    p_fb_score,
                    p_d_score,
                    i_fb_score,
                    i_d_score,
                    totalScore
                ]);
    
            }
    
            // 정렬 후 저장
            repoScores.sort((a, b) => b[5] - a[5]);
            allRepoScores.set(repoName, repoScores);
        });
    
        return allRepoScores;
    }
    
    generateTable(allRepoScores, text) {
        allRepoScores.forEach((repoScores, repoName) => {
<<<<<<< HEAD
            const table = new Table({
                head: ['참가자', '점수', '참여율(%)'],
                colWidths: [20, 10, 15],
                style: { head: ['yellow'] }
            });
            
            const totalScore = repoScores.reduce((sum, [_, score]) => sum + score, 0);

            if (text) { // -t 옵션이 활성화된 경우
                const textOutput = repoScores
                    .map(([name, score]) => {
                        const participation = totalScore > 0 ? ((score / totalScore) * 100).toFixed(2) : '0.00';
                        return `${name} : ${score} (${participation}%)`;
                    })
                    .join('\n');
    
                // results 디렉토리 경로 설정
                const resultsDir = path.join(__dirname, '..', 'results');
                if (!fs.existsSync(resultsDir)) {
                    fs.mkdirSync(resultsDir);
                }
    
                const filePath = path.join(resultsDir, `${repoName}.txt`);
                fs.writeFileSync(filePath, textOutput, 'utf-8');
                log(`점수 집계 텍스트 파일이 생성되었습니다: ${filePath}`);
            }
    
            repoScores.forEach(([name, score]) => {
                const participation = totalScore > 0 ? ((score / totalScore) * 100).toFixed(2) : '0.00';
                table.push([name, score, `${participation}%`]);
            });
    
            log(`${repoName} 점수 집계가 완료되었습니다.`);
            log(table.toString());
=======
          const table = new Table({
            head: ['참가자', 'feat/bug PR 점수', 'doc PR 점수', 'feat/bug 이슈 점수', 'doc 이슈 점수', '총점', '참여율(%)'],
            colWidths: [20, 16, 12, 16, 12, 10, 11],
            style: { head: ['yellow'] }
          });
      
          // 리포지토리 전체 합(= 모든 기여자의 totalScore 합)
          const totalScore = repoScores.reduce((sum, row) => sum + row[5], 0);
      
          // -t 옵션이 켜져 있으면, 텍스트 파일로도 저장하기 위해 문자열 준비
          let textOutput = `=== ${repoName} 기여도 테이블 ===\n\n` +
            `참가자,feat/bug PR 점수,doc PR 점수,feat/bug 이슈 점수,doc 이슈 점수,총점,참여율(%)\n`;
      
          repoScores.forEach(([name, p_fb_score, p_d_score, i_fb_score, i_d_score, total]) => {
            const rate = totalScore > 0 ? ((total / totalScore) * 100).toFixed(2) : '0.00';
      
            // CLI에 표시될 테이블 행
            table.push([
              name,
              p_fb_score,
              p_d_score,
              i_fb_score,
              i_d_score,
              total,
              `${rate}%`
            ]);
      
            // 텍스트 출력 내용
            textOutput += `${name},${p_fb_score},${p_d_score},${i_fb_score},${i_d_score},${total},${rate}%\n`;
          });
      
          // 콘솔 출력
          console.log(`${repoName} 점수 집계가 완료되었습니다.`);
          console.log(table.toString());
      
          // -t 옵션이 있으면 텍스트 파일 저장
          if (text) {
            const resultsDir = path.join(__dirname, '..', 'results');
            if (!fs.existsSync(resultsDir)) {
              fs.mkdirSync(resultsDir);
            }
            const filePath = path.join(resultsDir, `${repoName}.txt`);
            fs.writeFileSync(filePath, textOutput, 'utf-8');
            console.log(`점수 집계 텍스트 파일이 생성되었습니다: ${filePath}`);
          }
>>>>>>> 56368d74
        });
      }

    async generateChart(allRepoScores, outputDir = '.') {
        for (const [repoName, repoScores] of allRepoScores){
            const width = 800; // px
            const participantCount = repoScores.length;
            const barHeight = 30;
            const height = participantCount * barHeight; // px
            const chartJSNodeCanvas = new ChartJSNodeCanvas({ width, height, plugins:{modern: ['chartjs-plugin-datalabels']} });
            const labels = repoScores.map(([name]) => name);
            const data = repoScores.map(([_, score]) => score);
            const barColors = data.map(score => {
                const clamped = Math.max(0, Math.min(score, 100));
            const index = Math.floor(clamped / 10);
            const [r, g, b] = colorRanges[index];
            return `rgb(${r}, ${g}, ${b})`;
            })
            const configuration = {
                type: 'bar',
                data: {
                    labels: labels,
                    datasets: [{
                        label: 'Score',
                        data: data,
                        backgroundColor : barColors
                    }],
                },

                options: {
                    responsive: false,
                    indexAxis: 'y',
                    plugins: {
                        title: {
                            display: true,
                            text: 'Contribution Score by Participant'
                        },
                        subtitle: {
                            display: true,
                            text: `Total number of student : ${participantCount}`,
                            align: 'end', // 우측 정렬
                            color: '#888',
                            font: {
                                size: 12
                            },
                            padding: {
                                top: 0,
                                bottom: 10
                            }
                        },
                        datalabels: {
                            color: '#ffffff',
                        }
                    },
                    scales: {
                        x: {
                            ticks: {
                                autoSkip: false,
                            }
                        },
                        y: {
                            beginAtZero: true
                        }
                    }
                },
                plugins: [ ChartDataLabels]
            
            };

        
            const buffer = await chartJSNodeCanvas.renderToBuffer(configuration);
            const filePath = path.join(outputDir, `${repoName}_chart.png`);
            fs.writeFileSync(filePath, buffer);
            log(`차트 이미지가 저장되었습니다: ${filePath}`);
        }
    }
    
    async generateCsv(allRepoScores, outputDir = '.'){
        allRepoScores.forEach((repoScores, repoName) => {
            let csvContent = `name,score\n`

            repoScores.forEach(participants => { // ['사용자', 점수] 의 값을 csvContent에 저장
                csvContent += `${participants[0]},${participants[1]}\n`
            })

            const filePath = path.join(outputDir, `csv_${repoName}.csv`);
            fs.writeFileSync(filePath, csvContent);
            log(`csv_${repoName}.csv 생성.`);
        });
    }
}

module.exports = RepoAnalyzer;<|MERGE_RESOLUTION|>--- conflicted
+++ resolved
@@ -236,42 +236,6 @@
     
     generateTable(allRepoScores, text) {
         allRepoScores.forEach((repoScores, repoName) => {
-<<<<<<< HEAD
-            const table = new Table({
-                head: ['참가자', '점수', '참여율(%)'],
-                colWidths: [20, 10, 15],
-                style: { head: ['yellow'] }
-            });
-            
-            const totalScore = repoScores.reduce((sum, [_, score]) => sum + score, 0);
-
-            if (text) { // -t 옵션이 활성화된 경우
-                const textOutput = repoScores
-                    .map(([name, score]) => {
-                        const participation = totalScore > 0 ? ((score / totalScore) * 100).toFixed(2) : '0.00';
-                        return `${name} : ${score} (${participation}%)`;
-                    })
-                    .join('\n');
-    
-                // results 디렉토리 경로 설정
-                const resultsDir = path.join(__dirname, '..', 'results');
-                if (!fs.existsSync(resultsDir)) {
-                    fs.mkdirSync(resultsDir);
-                }
-    
-                const filePath = path.join(resultsDir, `${repoName}.txt`);
-                fs.writeFileSync(filePath, textOutput, 'utf-8');
-                log(`점수 집계 텍스트 파일이 생성되었습니다: ${filePath}`);
-            }
-    
-            repoScores.forEach(([name, score]) => {
-                const participation = totalScore > 0 ? ((score / totalScore) * 100).toFixed(2) : '0.00';
-                table.push([name, score, `${participation}%`]);
-            });
-    
-            log(`${repoName} 점수 집계가 완료되었습니다.`);
-            log(table.toString());
-=======
           const table = new Table({
             head: ['참가자', 'feat/bug PR 점수', 'doc PR 점수', 'feat/bug 이슈 점수', 'doc 이슈 점수', '총점', '참여율(%)'],
             colWidths: [20, 16, 12, 16, 12, 10, 11],
@@ -304,8 +268,8 @@
           });
       
           // 콘솔 출력
-          console.log(`${repoName} 점수 집계가 완료되었습니다.`);
-          console.log(table.toString());
+          log(`${repoName} 점수 집계가 완료되었습니다.`);
+          log(table.toString());
       
           // -t 옵션이 있으면 텍스트 파일 저장
           if (text) {
@@ -315,9 +279,8 @@
             }
             const filePath = path.join(resultsDir, `${repoName}.txt`);
             fs.writeFileSync(filePath, textOutput, 'utf-8');
-            console.log(`점수 집계 텍스트 파일이 생성되었습니다: ${filePath}`);
+            log(`점수 집계 텍스트 파일이 생성되었습니다: ${filePath}`);
           }
->>>>>>> 56368d74
         });
       }
 
